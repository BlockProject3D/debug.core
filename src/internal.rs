// Copyright (c) 2023, BlockProject 3D
//
// All rights reserved.
//
// Redistribution and use in source and binary forms, with or without modification,
// are permitted provided that the following conditions are met:
//
//     * Redistributions of source code must retain the above copyright notice,
//       this list of conditions and the following disclaimer.
//     * Redistributions in binary form must reproduce the above copyright notice,
//       this list of conditions and the following disclaimer in the documentation
//       and/or other materials provided with the distribution.
//     * Neither the name of BlockProject 3D nor the names of its contributors
//       may be used to endorse or promote products derived from this software
//       without specific prior written permission.
//
// THIS SOFTWARE IS PROVIDED BY THE COPYRIGHT HOLDERS AND CONTRIBUTORS
// "AS IS" AND ANY EXPRESS OR IMPLIED WARRANTIES, INCLUDING, BUT NOT
// LIMITED TO, THE IMPLIED WARRANTIES OF MERCHANTABILITY AND FITNESS FOR
// A PARTICULAR PURPOSE ARE DISCLAIMED. IN NO EVENT SHALL THE COPYRIGHT OWNER OR
// CONTRIBUTORS BE LIABLE FOR ANY DIRECT, INDIRECT, INCIDENTAL, SPECIAL,
// EXEMPLARY, OR CONSEQUENTIAL DAMAGES (INCLUDING, BUT NOT LIMITED TO,
// PROCUREMENT OF SUBSTITUTE GOODS OR SERVICES; LOSS OF USE, DATA, OR
// PROFITS; OR BUSINESS INTERRUPTION) HOWEVER CAUSED AND ON ANY THEORY OF
// LIABILITY, WHETHER IN CONTRACT, STRICT LIABILITY, OR TORT (INCLUDING
// NEGLIGENCE OR OTHERWISE) ARISING IN ANY WAY OUT OF THE USE OF THIS
// SOFTWARE, EVEN IF ADVISED OF THE POSSIBILITY OF SUCH DAMAGE.

use crate::backend::Backend;
use crate::{LogMsg, Logger};
use chrono::Local;
use crossbeam_channel::{bounded, Receiver, Sender};
use log::{Level, Log, Metadata, Record};
use std::fmt::Write;
use std::sync::atomic::{AtomicBool, Ordering};
<<<<<<< HEAD
use std::sync::{Arc, Mutex};
use chrono::Local;
use std::fmt::Write;
use crossbeam_queue::ArrayQueue;
=======
use std::sync::Mutex;
>>>>>>> 86350b65

const BUF_SIZE: usize = 16; // The maximum count of log messages in the channel.

enum Command {
    Flush,
    Log(LogMsg),
    Terminate,
<<<<<<< HEAD
    EnableLogBuffer,
    DisableLogBuffer
=======
>>>>>>> 86350b65
}

fn log<T: Backend>(
    backend: Option<&mut T>,
    target: &str,
    msg: &str,
    level: Level,
) -> Result<(), T::Error> {
    if let Some(back) = backend {
        back.write(target, msg, level)
    } else {
        Ok(())
    }
}

struct Thread {
    logger: Logger,
    recv_ch: Receiver<Command>,
    enable_log_buffer: bool,
    log_buffer: Arc<ArrayQueue<LogMsg>>
}

impl Thread {
    pub fn new(logger: Logger, recv_ch: Receiver<Command>, log_buffer: Arc<ArrayQueue<LogMsg>>) -> Thread {
        Thread {
            logger,
            recv_ch,
            enable_log_buffer: false,
            log_buffer
        }
    }

    fn exec_commad(&mut self, cmd: Command) -> bool {
        match cmd {
            Command::Terminate => true,
            Command::Flush => {
                if let Some(file) = &mut self.logger.file {
                    if let Err(e) = file.flush() {
                        let _ = log(
                            self.logger.std.as_mut(),
                            "bp3d-logger",
                            &format!("Could not flush file backend: {}", e),
                            Level::Error,
                        );
                    }
                }
                false
            }
            Command::Log(buffer) => {
                let target = buffer.target();
                let msg = buffer.msg();
                let level = buffer.level();
                if let Err(e) = log(self.logger.file.as_mut(), target, msg, level) {
                    let _ = log(
                        self.logger.std.as_mut(),
                        "bp3d-logger",
                        &format!("Could not write to file backend: {}", e),
                        Level::Error,
                    );
                }
                let _ = log(self.logger.std.as_mut(), target, msg, level);
                if self.enable_log_buffer {
                    self.log_buffer.force_push(buffer);
                }
                false
            }
            Command::EnableLogBuffer => {
                self.enable_log_buffer = true;
                false
            },
            Command::DisableLogBuffer => {
                self.enable_log_buffer = false;
                false
            }
        }
    }

    pub fn run(mut self) {
        while let Ok(v) = self.recv_ch.recv() {
            let flag = self.exec_commad(v);
            if flag {
                // The thread has requested to exit itself; drop out of the main loop.
                break;
            }
        }
    }
}

pub struct LoggerImpl {
    send_ch: Sender<Command>,
    enabled: AtomicBool,
<<<<<<< HEAD
    recv_ch: Receiver<Command>,
    log_buffer: Arc<ArrayQueue<LogMsg>>,
    thread: Mutex<Option<std::thread::JoinHandle<()>>>
=======
    log_buffer_send_ch: Sender<LogMsg>,
    log_buffer_recv_ch: Receiver<LogMsg>,
    enable_log_buffer: AtomicBool,
    thread: Mutex<Option<std::thread::JoinHandle<()>>>,
>>>>>>> 86350b65
}

impl LoggerImpl {
    pub fn new() -> LoggerImpl {
        let (send_ch, recv_ch) = bounded(BUF_SIZE);
        LoggerImpl {
            thread: Mutex::new(None),
            send_ch,
            recv_ch,
            log_buffer: Arc::new(ArrayQueue::new(BUF_SIZE)),
            enabled: AtomicBool::new(false),
        }
    }

    pub fn enable(&self, flag: bool) {
        self.enabled.store(flag, Ordering::Release);
    }

    pub fn enable_log_buffer(&self, flag: bool) {
        unsafe {
            if flag {
                self.send_ch.send(Command::EnableLogBuffer).unwrap_unchecked();
            } else {
                self.send_ch.send(Command::DisableLogBuffer).unwrap_unchecked();
            }
        }
    }

    #[inline]
    pub fn clear_log_buffer(&self) {
        while self.log_buffer.pop().is_some() {} //Clear the entire log buffer.
    }

    #[inline]
    pub fn read_log(&self) -> Option<LogMsg> {
        self.log_buffer.pop()
    }

    pub fn terminate(&self) {
        // This should never panic as there's no way another call would have panicked!
        let mut thread = self.thread.lock().unwrap();
        if let Some(handle) = thread.take() {
            // This cannot panic as send_ch is owned by LoggerImpl which is intended
            // to be statically allocated.
            unsafe {
                self.send_ch.send(Command::Flush).unwrap_unchecked();
                self.send_ch.send(Command::Terminate).unwrap_unchecked();
            }
            // Join the logging thread; this will lock until the thread is completely terminated.
            handle.join().unwrap();
        }
    }

    pub fn start_new_thread(&self, logger: Logger) {
        let mut flag = false;
        {
            // This should never panic as there's no way another call would have panicked!
            let mut thread = self.thread.lock().unwrap();
            if let Some(handle) = thread.take() {
                // This cannot panic as send_ch is owned by LoggerImpl which is intended
                // to be statically allocated.
                unsafe {
                    self.send_ch.send(Command::Terminate).unwrap_unchecked();
                }
                if handle.join().is_err() {
                    flag = true;
                }
            }
            let recv_ch = self.recv_ch.clone();
            let log_buffer = self.log_buffer.clone();
            *thread = Some(std::thread::spawn(move || {
                let thread = Thread::new(logger, recv_ch, log_buffer);
                thread.run();
            }));
        }
        if flag {
            // Somehow the previous thread has panicked; log that panic...
            unsafe {
                // This cannot panic as send_ch is owned by LoggerImpl which is intended
                // to be statically allocated.
                self.send_ch
                    .send(Command::Log(LogMsg::from_msg(
                        "bp3d-logger",
                        Level::Error,
                        "The logging thread has panicked!",
                    )))
                    .unwrap_unchecked();
            }
        }
    }

    pub fn low_level_log(&self, msg: &LogMsg) {
<<<<<<< HEAD
        unsafe {
            // This cannot panic as send_ch is owned by LoggerImpl which is intended
            // to be statically allocated.
            self.send_ch.send(Command::Log(msg.clone())).unwrap_unchecked();
=======
        if self.enable_log_buffer.load(Ordering::Acquire) {
            unsafe {
                // This cannot panic as both send_ch and log_buffer_send_ch are owned by LoggerImpl
                // which is intended to be statically allocated.
                self.send_ch
                    .send(Command::Log(msg.clone()))
                    .unwrap_unchecked();
                self.log_buffer_send_ch.send(msg.clone()).unwrap_unchecked();
            }
        } else {
            unsafe {
                // This cannot panic as send_ch is owned by LoggerImpl which is intended
                // to be statically allocated.
                self.send_ch
                    .send(Command::Log(msg.clone()))
                    .unwrap_unchecked();
            }
>>>>>>> 86350b65
        }
    }

    #[inline]
    pub fn is_enabled(&self) -> bool {
        self.enabled.load(Ordering::Acquire)
    }
}

fn extract_target_module<'a>(record: &'a Record) -> (&'a str, Option<&'a str>) {
    let base_string = record.module_path().unwrap_or_else(|| record.target());
    let target = base_string
        .find("::")
        .map(|v| &base_string[..v])
        .unwrap_or(base_string);
    let module = base_string.find("::").map(|v| &base_string[(v + 2)..]);
    (target, module)
}

impl Log for LoggerImpl {
    fn enabled(&self, _: &Metadata) -> bool {
        self.is_enabled()
    }

    fn log(&self, record: &Record) {
        // Apparently the log crate is defective: the enabled function is ignored...
        if !self.enabled(record.metadata()) {
            return;
        }
        let (target, module) = extract_target_module(record);
        let time = Local::now();
        let formatted = time.format("%a %b %d %Y %I:%M:%S %P");
        let mut msg = LogMsg::new(target, record.level());
        let _ = write!(
            msg,
            "({}) {}: {}",
            formatted,
            module.unwrap_or("main"),
            record.args()
        );
        self.low_level_log(&msg);
    }

    fn flush(&self) {
        if !self.is_enabled() {
            return;
        }
        unsafe {
            // This cannot panic as send_ch is owned by LoggerImpl which is intended
            // to be statically allocated.
            self.send_ch.send(Command::Flush).unwrap_unchecked();
            while !self.send_ch.is_empty() {}
        }
    }
}<|MERGE_RESOLUTION|>--- conflicted
+++ resolved
@@ -28,19 +28,13 @@
 
 use crate::backend::Backend;
 use crate::{LogMsg, Logger};
-use chrono::Local;
 use crossbeam_channel::{bounded, Receiver, Sender};
 use log::{Level, Log, Metadata, Record};
-use std::fmt::Write;
 use std::sync::atomic::{AtomicBool, Ordering};
-<<<<<<< HEAD
 use std::sync::{Arc, Mutex};
 use chrono::Local;
 use std::fmt::Write;
 use crossbeam_queue::ArrayQueue;
-=======
-use std::sync::Mutex;
->>>>>>> 86350b65
 
 const BUF_SIZE: usize = 16; // The maximum count of log messages in the channel.
 
@@ -48,11 +42,8 @@
     Flush,
     Log(LogMsg),
     Terminate,
-<<<<<<< HEAD
     EnableLogBuffer,
     DisableLogBuffer
-=======
->>>>>>> 86350b65
 }
 
 fn log<T: Backend>(
@@ -144,16 +135,9 @@
 pub struct LoggerImpl {
     send_ch: Sender<Command>,
     enabled: AtomicBool,
-<<<<<<< HEAD
     recv_ch: Receiver<Command>,
     log_buffer: Arc<ArrayQueue<LogMsg>>,
     thread: Mutex<Option<std::thread::JoinHandle<()>>>
-=======
-    log_buffer_send_ch: Sender<LogMsg>,
-    log_buffer_recv_ch: Receiver<LogMsg>,
-    enable_log_buffer: AtomicBool,
-    thread: Mutex<Option<std::thread::JoinHandle<()>>>,
->>>>>>> 86350b65
 }
 
 impl LoggerImpl {
@@ -246,30 +230,10 @@
     }
 
     pub fn low_level_log(&self, msg: &LogMsg) {
-<<<<<<< HEAD
         unsafe {
             // This cannot panic as send_ch is owned by LoggerImpl which is intended
             // to be statically allocated.
             self.send_ch.send(Command::Log(msg.clone())).unwrap_unchecked();
-=======
-        if self.enable_log_buffer.load(Ordering::Acquire) {
-            unsafe {
-                // This cannot panic as both send_ch and log_buffer_send_ch are owned by LoggerImpl
-                // which is intended to be statically allocated.
-                self.send_ch
-                    .send(Command::Log(msg.clone()))
-                    .unwrap_unchecked();
-                self.log_buffer_send_ch.send(msg.clone()).unwrap_unchecked();
-            }
-        } else {
-            unsafe {
-                // This cannot panic as send_ch is owned by LoggerImpl which is intended
-                // to be statically allocated.
-                self.send_ch
-                    .send(Command::Log(msg.clone()))
-                    .unwrap_unchecked();
-            }
->>>>>>> 86350b65
         }
     }
 
@@ -303,13 +267,7 @@
         let time = Local::now();
         let formatted = time.format("%a %b %d %Y %I:%M:%S %P");
         let mut msg = LogMsg::new(target, record.level());
-        let _ = write!(
-            msg,
-            "({}) {}: {}",
-            formatted,
-            module.unwrap_or("main"),
-            record.args()
-        );
+        let _ = write!(msg, "({}) {}: {}", formatted, module.unwrap_or("main"), record.args());
         self.low_level_log(&msg);
     }
 
